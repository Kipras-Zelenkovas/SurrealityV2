{
<<<<<<< HEAD
    "name": "Surreality",
    "version": "2.0.1",
=======
    "name": "surreality",
    "version": "2.0.0",
>>>>>>> d25f667d
    "author": "Prorox",
    "license": "MIT",
    "type": "module",
    "main": "dist/Surreality.js",
    "types": "dist/types/Surreality.d.ts",
    "exports": {
        ".": {
            "import": "./dist/Surreality.js",
            "types": "./dist/types/Surreality.d.ts"
        }
    },
    "files": ["dist"],
    "scripts": {
        "test": "node ./Test/manager.test.js",
        "build": "tsc && node fixImports.js",
        "prepublishOnly": "npm run build"
    },
    "jest": {
        "transform": {}
    },
    "devDependencies": {
        "jest": "^29.7.0",
        "jsdoc": "^4.0.4",
        "typescript": "^5.7.3"
    },
    "dependencies": {
        "surrealdb": "^1.3.2"
    }
}<|MERGE_RESOLUTION|>--- conflicted
+++ resolved
@@ -1,11 +1,6 @@
 {
-<<<<<<< HEAD
-    "name": "Surreality",
+    "name": "surreality",
     "version": "2.0.1",
-=======
-    "name": "surreality",
-    "version": "2.0.0",
->>>>>>> d25f667d
     "author": "Prorox",
     "license": "MIT",
     "type": "module",
